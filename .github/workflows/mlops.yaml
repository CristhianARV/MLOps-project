--- conflicted
+++ resolved
@@ -162,13 +162,7 @@
         with:
           credentials_json: '${{ secrets.GOOGLE_SERVICE_ACCOUNT_KEY }}'
       - name: Check model
-<<<<<<< HEAD
         run: dvc pull model/trash_classifier_model.bentomodel -v
-=======
-        run: |
-          dvc pull model/trash_classifier_model.bentomodel -v
-          ls -R model
->>>>>>> 1c3c6b9d
       
       - name: Log in to the Container registry
         uses: docker/login-action@v3
